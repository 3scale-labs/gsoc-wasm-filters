--- conflicted
+++ resolved
@@ -1,11 +1,8 @@
-<<<<<<< HEAD
-use crate::structs::{Application, ThreescaleData};
-=======
 use crate::structs::{Application, PeriodWindow};
 use log::info;
 use proxy_wasm::hostcalls::{get_shared_data, set_shared_data};
 use std::time::{Duration, SystemTime};
->>>>>>> 9e8f056a
+use crate::structs::{Application, ThreescaleData};
 
 // Returns Application from shared data with CAS integer
 pub fn get_application_from_cache(key: &str) -> Option<(Application, u32)> {
@@ -21,23 +18,15 @@
     }
 }
 
-<<<<<<< HEAD
-// Returns true on set failure
-pub fn set_application_to_cache(key: &str, app: &Application) -> bool {
-    let max_retries = 10; // We can also allow this, to be set from configuration
-    // Add random sleep in-between as well
-    true
+fn get_cas_from_cache(key: &str) -> Option<u32> {
+    let (_b, cas) = get_shared_data(&key).unwrap();
+    cas
 }
 
 // Perform metrics update based on threescale specific logic
 pub fn update_metrics(new_hits: &ThreescaleData, application: &mut Application) -> bool {
     true
 } 
-=======
-fn get_cas_from_cache(key: &str) -> Option<u32> {
-    let (_b, cas) = get_shared_data(&key).unwrap();
-    cas
-}
 
 // Returns false on set failure
 pub fn set_application_to_cache(
@@ -80,5 +69,4 @@
         start: Duration::new(0, 0),
         end: Duration::new(0, 0),
     }
-}
->>>>>>> 9e8f056a
+}